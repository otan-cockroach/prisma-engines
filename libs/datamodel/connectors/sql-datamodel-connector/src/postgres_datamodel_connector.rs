--- conflicted
+++ resolved
@@ -144,13 +144,11 @@
     fn name(&self) -> &str {
         "Postgres"
     }
-<<<<<<< HEAD
+
     fn is_empty_default(&self) -> bool {
         false
     }
-=======
-
->>>>>>> 70b89abd
+
     fn capabilities(&self) -> &[ConnectorCapability] {
         &self.capabilities
     }
