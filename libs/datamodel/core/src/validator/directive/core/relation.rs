--- conflicted
+++ resolved
@@ -11,14 +11,20 @@
     fn directive_name(&self) -> &'static str {
         &"relation"
     }
-    fn validate_and_apply(&self, args: &mut Args, field: &mut dml::Field) -> Result<(), DatamodelError> {
+    fn validate_and_apply(
+        &self,
+        args: &mut Args,
+        field: &mut dml::Field,
+    ) -> Result<(), DatamodelError> {
         if let dml::FieldType::Relation(relation_info) = &mut field.field_type {
             if let Ok(name_arg) = args.default_arg("name") {
                 let name = name_arg.as_str()?;
 
                 if name.is_empty() {
-                    return self
-                        .new_directive_validation_error("A relation cannot have an empty name.", name_arg.span());
+                    return self.new_directive_validation_error(
+                        "A relation cannot have an empty name.",
+                        name_arg.span(),
+                    );
                 }
 
                 relation_info.name = name;
@@ -39,7 +45,11 @@
         }
     }
 
-    fn serialize(&self, field: &dml::Field, datamodel: &dml::Datamodel) -> Result<Vec<ast::Directive>, DatamodelError> {
+    fn serialize(
+        &self,
+        field: &dml::Field,
+        datamodel: &dml::Datamodel,
+    ) -> Result<Vec<ast::Directive>, DatamodelError> {
         if let dml::FieldType::Relation(relation_info) = &field.field_type {
             let mut args = Vec::new();
 
@@ -53,7 +63,8 @@
             let mut all_related_ids = related_model.id_field_names();
 
             if !relation_info.name.is_empty()
-                && relation_info.name != DefaultNames::relation_name(&relation_info.to, &parent_model.name)
+                && relation_info.name
+                    != DefaultNames::relation_name(&relation_info.to, &parent_model.name)
             {
                 args.push(ast::Argument::new_string("", &relation_info.name));
             }
@@ -62,17 +73,11 @@
 
             relation_fields.sort();
             all_related_ids.sort();
-<<<<<<< HEAD
+
+            // if we are on the physical field
             if !relation_info.to_fields.is_empty() {
-                let mut related_fields: Vec<ast::Expression> = Vec::new();
-=======
-            if !relation_info.to_fields.is_empty()         // if we are on the physical field
-                && relation_fields != all_related_ids      // if it is not the id of the opposing side OPINIONATION!!!
-                && parent_model.name < related_model.name
-            // if the name is lexicographically lower   OPINIONATION!!!
-            {
-                let mut related_fields: Vec<ast::Expression> = Vec::with_capacity(relation_info.to_fields.len());
->>>>>>> 0c9ebb11
+                let mut related_fields: Vec<ast::Expression> =
+                    Vec::with_capacity(relation_info.to_fields.len());
                 for related_field in &relation_info.to_fields {
                     related_fields.push(ast::Expression::ConstantValue(
                         related_field.clone(),
