--- conflicted
+++ resolved
@@ -185,11 +185,7 @@
     let result = calculate(&dm1, steps);
     assert_eq!(dm2, result);
 }
-<<<<<<< HEAD
-fn calculate(schema: &Schema, steps: Vec<MigrationStep>) -> Schema {
-=======
-fn calculate(schema: &Datamodel, commands: Vec<MigrationStep>) -> Datamodel {
->>>>>>> 9a36b035
+fn calculate(schema: &Datamodel, steps: Vec<MigrationStep>) -> Datamodel {
     let calc = DataModelCalculatorImpl {};
     calc.infer(schema, &steps)
 }
