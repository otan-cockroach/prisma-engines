--- conflicted
+++ resolved
@@ -4,15 +4,8 @@
     CoreError, CoreResult, QueryResult, RecordSelection,
 };
 use indexmap::IndexMap;
-<<<<<<< HEAD
 use prisma_models::{EnumType, EnumValue, GraphqlId, PrismaValue};
-=======
-use prisma_models::{GraphqlId, PrismaValue};
-use rust_decimal::{
-    prelude::{FromPrimitive, ToPrimitive},
-    Decimal,
-};
->>>>>>> da31c9c7
+use rust_decimal::prelude::ToPrimitive;
 use std::{borrow::Borrow, collections::HashMap, convert::TryFrom};
 
 /// A grouping of items to their parent record.
@@ -285,7 +278,6 @@
                 val, et
             ))),
         },
-<<<<<<< HEAD
         (PrismaValue::List(_), OutputType::List(arc_type)) => match arc_type.as_ref() {
             OutputType::Scalar(subtype) => {
                 let items = unwrap_prisma_value(value)
@@ -314,57 +306,153 @@
             ))),
         },
         (_, OutputType::Scalar(st)) => Ok(Item::Value(convert_prisma_value(value, st)?)),
-=======
-        (_, OutputType::Scalar(st)) => {
-            let item_value = match (st, value) {
-                (ScalarType::String, PrismaValue::String(s)) => PrismaValue::String(s),
-
-                (ScalarType::ID, PrismaValue::GraphqlId(id)) => PrismaValue::GraphqlId(id),
-                (ScalarType::ID, val) => PrismaValue::GraphqlId(GraphqlId::try_from(val)?),
-
-                (ScalarType::Int, PrismaValue::Float(f)) => {
-                    PrismaValue::Int(f.to_i64().expect("Unable to convert Decimal to i64."))
-                }
-                (ScalarType::Int, PrismaValue::Int(i)) => PrismaValue::Int(i),
-
-                (ScalarType::Float, PrismaValue::Float(f)) => PrismaValue::Float(f),
-                (ScalarType::Float, PrismaValue::Int(i)) => {
-                    PrismaValue::Float(Decimal::from_i64(i).expect("Unable to convert i64 to Decimal."))
-                }
-
-                (ScalarType::Enum(ref et), PrismaValue::Enum(ref ev)) => match et.value_for(&ev.name) {
-                    Some(_) => PrismaValue::Enum(ev.clone()),
-                    None => {
-                        return Err(CoreError::SerializationError(format!(
-                            "Enum value '{}' not found on enum '{}'",
-                            ev.as_string(),
-                            et.name
-                        )))
-                    }
-                },
-
-                (ScalarType::Boolean, PrismaValue::Boolean(b)) => PrismaValue::Boolean(b),
-                (ScalarType::DateTime, PrismaValue::DateTime(dt)) => PrismaValue::DateTime(dt),
-                (ScalarType::Json, _) => unimplemented!(),
-                (ScalarType::UUID, PrismaValue::Uuid(u)) => PrismaValue::Uuid(u),
-
-                (st, pv) => {
-                    return Err(CoreError::SerializationError(format!(
-                        "Attempted to serialize scalar '{}' with incompatible type '{:?}'",
-                        pv, st
-                    )))
-                }
-            };
-
-            Ok(Item::Value(item_value))
-        }
->>>>>>> da31c9c7
         (pv, ot) => Err(CoreError::SerializationError(format!(
             "Attempted to serialize scalar '{}' with non-scalar compatible type '{:?}'",
             pv, ot
         ))),
     }
 }
+
+fn convert_prisma_value(value: PrismaValue, st: &ScalarType) -> Result<PrismaValue, CoreError> {
+    let item_value = match (st, value) {
+        (ScalarType::String, PrismaValue::String(s)) => PrismaValue::String(s),
+
+        (ScalarType::ID, PrismaValue::GraphqlId(id)) => PrismaValue::GraphqlId(id),
+        (ScalarType::ID, val) => PrismaValue::GraphqlId(GraphqlId::try_from(val)?),
+
+        (ScalarType::Int, PrismaValue::Float(f)) => PrismaValue::Int(f.to_i64().unwrap()),
+        (ScalarType::Int, PrismaValue::Int(i)) => PrismaValue::Int(i),
+
+        (ScalarType::Float, PrismaValue::Float(f)) => PrismaValue::Float(f),
+        (ScalarType::Float, PrismaValue::Int(i)) => {
+            PrismaValue::Int(i.to_i64().expect("Unable to convert Decimal to i64."))
+        }
+
+        (ScalarType::Enum(ref et), PrismaValue::Enum(ref ev)) => match et.value_for(&ev.name) {
+            Some(_) => PrismaValue::Enum(ev.clone()),
+            None => {
+                return Err(CoreError::SerializationError(format!(
+                    "Enum value '{}' not found on enum '{}'",
+                    ev.as_string(),
+                    et.name
+                )))
+            }
+        },
+
+        (ScalarType::Boolean, PrismaValue::Boolean(b)) => PrismaValue::Boolean(b),
+        (ScalarType::DateTime, PrismaValue::DateTime(dt)) => PrismaValue::DateTime(dt),
+        (ScalarType::UUID, PrismaValue::Uuid(u)) => PrismaValue::Uuid(u),
+
+        (st, pv) => {
+            return Err(CoreError::SerializationError(format!(
+                "Attempted to serialize scalar '{}' with incompatible type '{:?}'",
+                pv, st
+            )))
+        }
+    };
+    Ok(item_value)
+}
+
+//fn serialize_scalar(value: PrismaValue, typ: &OutputTypeRef) -> CoreResult<Item> {
+//    match (&value, typ.as_ref()) {
+//        (PrismaValue::Null, OutputType::Opt(_)) => Ok(Item::Value(PrismaValue::Null)),
+//        (_, OutputType::Opt(inner)) => serialize_scalar(value, inner),
+//        (_, OutputType::Enum(et)) => match value {
+//            PrismaValue::String(s) => match et.value_for(&s) {
+//                Some(ev) => Ok(Item::Value(PrismaValue::Enum(ev.clone()))),
+//                None => Err(CoreError::SerializationError(format!(
+//                    "Value '{}' not found in enum '{:?}'",
+//                    s, et
+//                ))),
+//            },
+//
+//            PrismaValue::Enum(ref ev) => convert_enum_to_item(&ev, et),
+//
+//            val => Err(CoreError::SerializationError(format!(
+//                "Attempted to serialize non-enum-compatible value '{}' with enum '{:?}'",
+//                val, et
+//            ))),
+//        },
+//<<<<<<< HEAD
+//        (PrismaValue::List(_), OutputType::List(arc_type)) => match arc_type.as_ref() {
+//            OutputType::Scalar(subtype) => {
+//                let items = unwrap_prisma_value(value)
+//                    .into_iter()
+//                    .map(|v| convert_prisma_value(v, subtype))
+//                    .map(|pv| pv.map(|x| Item::Value(x)))
+//                    .collect::<Result<Vec<Item>, CoreError>>()?;
+//                Ok(Item::List(items))
+//            }
+//            OutputType::Enum(subtype) => {
+//                let items = unwrap_prisma_value(value)
+//                    .into_iter()
+//                    .map(|v| match v {
+//                        PrismaValue::Enum(ref ev) => convert_enum_to_item(ev, subtype),
+//                        val => Err(CoreError::SerializationError(format!(
+//                            "Attempted to serialize non-enum-compatible value '{}' with enum '{:?}'",
+//                            val, subtype
+//                        ))),
+//                    })
+//                    .collect::<Result<Vec<Item>, CoreError>>()?;
+//                Ok(Item::List(items))
+//            }
+//            _ => Err(CoreError::SerializationError(format!(
+//                "Attempted to serialize scalar list which contained non-scalar items of type '{:?}'",
+//                arc_type
+//            ))),
+//        },
+//        (_, OutputType::Scalar(st)) => Ok(Item::Value(convert_prisma_value(value, st)?)),
+//=======
+//        (_, OutputType::Scalar(st)) => {
+//            let item_value = match (st, value) {
+//                (ScalarType::String, PrismaValue::String(s)) => PrismaValue::String(s),
+//
+//                (ScalarType::ID, PrismaValue::GraphqlId(id)) => PrismaValue::GraphqlId(id),
+//                (ScalarType::ID, val) => PrismaValue::GraphqlId(GraphqlId::try_from(val)?),
+//
+//                (ScalarType::Int, PrismaValue::Float(f)) => {
+//                    PrismaValue::Int(f.to_i64().expect("Unable to convert Decimal to i64."))
+//                }
+//                (ScalarType::Int, PrismaValue::Int(i)) => PrismaValue::Int(i),
+//
+//                (ScalarType::Float, PrismaValue::Float(f)) => PrismaValue::Float(f),
+//                (ScalarType::Float, PrismaValue::Int(i)) => {
+//                    PrismaValue::Float(Decimal::from_i64(i).expect("Unable to convert i64 to Decimal."))
+//                }
+//
+//                (ScalarType::Enum(ref et), PrismaValue::Enum(ref ev)) => match et.value_for(&ev.name) {
+//                    Some(_) => PrismaValue::Enum(ev.clone()),
+//                    None => {
+//                        return Err(CoreError::SerializationError(format!(
+//                            "Enum value '{}' not found on enum '{}'",
+//                            ev.as_string(),
+//                            et.name
+//                        )))
+//                    }
+//                },
+//
+//                (ScalarType::Boolean, PrismaValue::Boolean(b)) => PrismaValue::Boolean(b),
+//                (ScalarType::DateTime, PrismaValue::DateTime(dt)) => PrismaValue::DateTime(dt),
+//                (ScalarType::Json, _) => unimplemented!(),
+//                (ScalarType::UUID, PrismaValue::Uuid(u)) => PrismaValue::Uuid(u),
+//
+//                (st, pv) => {
+//                    return Err(CoreError::SerializationError(format!(
+//                        "Attempted to serialize scalar '{}' with incompatible type '{:?}'",
+//                        pv, st
+//                    )))
+//                }
+//            };
+//
+//            Ok(Item::Value(item_value))
+//        }
+//>>>>>>> master
+//        (pv, ot) => Err(CoreError::SerializationError(format!(
+//            "Attempted to serialize scalar '{}' with non-scalar compatible type '{:?}'",
+//            pv, ot
+//        ))),
+//    }
+//}
 
 fn convert_enum_to_item(ev: &EnumValue, et: &EnumType) -> Result<Item, CoreError> {
     match et.value_for(&ev.name) {
@@ -384,41 +472,41 @@
     }
 }
 
-fn convert_prisma_value(value: PrismaValue, st: &ScalarType) -> Result<PrismaValue, CoreError> {
-    let item_value = match (st, value) {
-        (ScalarType::String, PrismaValue::String(s)) => PrismaValue::String(s),
-
-        (ScalarType::ID, PrismaValue::GraphqlId(id)) => PrismaValue::GraphqlId(id),
-        (ScalarType::ID, val) => PrismaValue::GraphqlId(GraphqlId::try_from(val)?),
-
-        (ScalarType::Int, PrismaValue::Float(f)) => PrismaValue::Int(f as i64),
-        (ScalarType::Int, PrismaValue::Int(i)) => PrismaValue::Int(i),
-
-        (ScalarType::Float, PrismaValue::Float(f)) => PrismaValue::Float(f),
-        (ScalarType::Float, PrismaValue::Int(i)) => PrismaValue::Float(i as f64),
-
-        (ScalarType::Enum(ref et), PrismaValue::Enum(ref ev)) => match et.value_for(&ev.name) {
-            Some(_) => PrismaValue::Enum(ev.clone()),
-            None => {
-                return Err(CoreError::SerializationError(format!(
-                    "Enum value '{}' not found on enum '{}'",
-                    ev.as_string(),
-                    et.name
-                )))
-            }
-        },
-
-        (ScalarType::Boolean, PrismaValue::Boolean(b)) => PrismaValue::Boolean(b),
-        (ScalarType::DateTime, PrismaValue::DateTime(dt)) => PrismaValue::DateTime(dt),
-        (ScalarType::Json, PrismaValue::Json(j)) => PrismaValue::Json(j),
-        (ScalarType::UUID, PrismaValue::Uuid(u)) => PrismaValue::Uuid(u),
-
-        (st, pv) => {
-            return Err(CoreError::SerializationError(format!(
-                "Attempted to serialize scalar '{}' with incompatible type '{:?}'",
-                pv, st
-            )))
-        }
-    };
-    Ok(item_value)
-}+//fn convert_prisma_value(value: PrismaValue, st: &ScalarType) -> Result<PrismaValue, CoreError> {
+//    let item_value = match (st, value) {
+//        (ScalarType::String, PrismaValue::String(s)) => PrismaValue::String(s),
+//
+//        (ScalarType::ID, PrismaValue::GraphqlId(id)) => PrismaValue::GraphqlId(id),
+//        (ScalarType::ID, val) => PrismaValue::GraphqlId(GraphqlId::try_from(val)?),
+//
+//        (ScalarType::Int, PrismaValue::Float(f)) => PrismaValue::Int(f as i64),
+//        (ScalarType::Int, PrismaValue::Int(i)) => PrismaValue::Int(i),
+//
+//        (ScalarType::Float, PrismaValue::Float(f)) => PrismaValue::Float(f),
+//        (ScalarType::Float, PrismaValue::Int(i)) => PrismaValue::Float(i as f64),
+//
+//        (ScalarType::Enum(ref et), PrismaValue::Enum(ref ev)) => match et.value_for(&ev.name) {
+//            Some(_) => PrismaValue::Enum(ev.clone()),
+//            None => {
+//                return Err(CoreError::SerializationError(format!(
+//                    "Enum value '{}' not found on enum '{}'",
+//                    ev.as_string(),
+//                    et.name
+//                )))
+//            }
+//        },
+//
+//        (ScalarType::Boolean, PrismaValue::Boolean(b)) => PrismaValue::Boolean(b),
+//        (ScalarType::DateTime, PrismaValue::DateTime(dt)) => PrismaValue::DateTime(dt),
+//        (ScalarType::Json, PrismaValue::Json(j)) => PrismaValue::Json(j),
+//        (ScalarType::UUID, PrismaValue::Uuid(u)) => PrismaValue::Uuid(u),
+//
+//        (st, pv) => {
+//            return Err(CoreError::SerializationError(format!(
+//                "Attempted to serialize scalar '{}' with incompatible type '{:?}'",
+//                pv, st
+//            )))
+//        }
+//    };
+//    Ok(item_value)
+//}