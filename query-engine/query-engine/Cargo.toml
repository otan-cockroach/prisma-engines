--- conflicted
+++ resolved
@@ -5,13 +5,8 @@
 version = "0.1.0"
 
 [features]
-<<<<<<< HEAD
-default = ["sql", "graphql", "mongodb"]
-graphql = ["graphql-parser"]
+default = ["sql", "mongodb"]
 mongodb = ["mongodb-connector"]
-=======
-default = ["sql"]
->>>>>>> e179a7cc
 sql = ["sql-connector"]
 vendored-openssl = ["quaint/vendored-openssl"]
 
@@ -23,24 +18,19 @@
 async-std = {version = "1.6.2", features = ["attributes", "tokio1"]}
 async-trait = "0.1"
 base64 = "0.12"
-<<<<<<< HEAD
-bigdecimal = "0.2"
-=======
-connector = {path = "../connectors/query-connector", package = "query-connector"}
-request-handlers = { path = "../request-handlers" }
->>>>>>> e179a7cc
 connection-string = "0.1.10"
 connector = {path = "../connectors/query-connector", package = "query-connector"}
 datamodel = {path = "../../libs/datamodel/core"}
 datamodel-connector = {path = "../../libs/datamodel/connectors/datamodel-connector"}
 feature-flags = {path = "../../libs/feature-flags"}
-graphql-parser = { git = "https://github.com/prisma/graphql-parser" }
+graphql-parser = {git = "https://github.com/prisma/graphql-parser"}
 indexmap = {version = "1.0", features = ["serde-1"]}
 itertools = "0.8"
 mongodb-connector = {path = "../connectors/mongodb-query-connector", optional = true, package = "mongodb-query-connector"}
 once_cell = "1.3"
 prisma-models = {path = "../../libs/prisma-models"}
 query-core = {path = "../core"}
+request-handlers = {path = "../request-handlers"}
 serde = {version = "1.0", features = ["derive"]}
 serde_json = {version = "1.0", features = ["preserve_order", "float_roundtrip"]}
 sql-connector = {path = "../connectors/sql-query-connector", optional = true, package = "sql-query-connector"}
@@ -74,7 +64,6 @@
 
 [dev-dependencies.quaint]
 features = [
-<<<<<<< HEAD
   "pooled",
   "json",
   "uuid",
@@ -86,17 +75,4 @@
   "tracing-log",
   "bigdecimal",
 ]
-git = "https://github.com/prisma/quaint"
-=======
-    "pooled",
-    "json",
-    "uuid",
-    "chrono",
-    "sqlite",
-    "postgresql",
-    "mysql",
-    "mssql",
-    "tracing-log",
-    "bigdecimal",
-]
->>>>>>> e179a7cc
+git = "https://github.com/prisma/quaint"